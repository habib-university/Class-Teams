from colorama import Fore, Style
import random, os

class Student:
    def __init__(self, name):
        self.name = name
        self.green = set()
        self.red = set()
        self.paired = False
        
    def __repr__(self):
        return self.name

    def __eq__(self, other):
        if not isinstance(other, type(self)):
            return False
        return self.name == other.name
    
    def __hash__(self):
        # makes instances hashable so they can be added to a dict or set.
        return hash((self.name))

    def __lt__(self, other):
        # less than operator for comparing instances.
        return self.name < other.name

def find_student(students, key):
    return next(student for student in students if student.name == key)

def add_green(students, src_name, dst_names):
    src = find_student(students, src_name)
    dst_list = filter(lambda s: s.name in dst_names, students)
    src.green.update(dst_list)

def add_red(students, src_name, dst_names):
    src = find_student(students, src_name)
    dst_list = filter(lambda s: s.name in dst_names, students)
    src.red.update(dst_list)

def is_valid_pair(s1, s2):
    return (s1 != s2) and not s1.paired and not s2.paired and (s1 not in s2.red) and (s2 not in s1.red)

def find_match(src, candidates, max_tries = 10):
    if candidates:
        for _ in range(max_tries):
            dst = random.sample(candidates, 1)[0]
            if is_valid_pair(src, dst):
                return dst

def get_pairs(students, max_tries = 100):
    students = students.copy()
    pairs = []
    tries = 0
    while students and tries < max_tries:
        src = random.sample(students, 1)[0]
        # print(f'{tries}. Finding match for {src}')
        dst = find_match(src, src.green)
        if not dst:
            dst = find_match(src, students)
        if dst:
            # print(f'Matched with {dst}')
            pair = (src, dst)
            src.paired = dst.paired = True
            students.difference_update(pair)
            pairs.append(pair)
        # else:
            # print("Couldn't match.")
        tries += 1
    if tries < max_tries:
        # print(f'Found pairing: {pairs}')
        pairs = [tuple(sorted(pair)) for pair in pairs]
        pairs = tuple(sorted(pairs))
        return pairs

def reset_students(students):
    for s in students:
        s.paired = False
    
def get_match_score(pairs):
    score = 0
    for src,dst in pairs:
        if src in dst.green:
            score += 1
        if dst in src.green:
            score += 1
    return score / (2 * len(pairs))

def cls():
    os.system('cls' if os.name=='nt' else 'clear')

def showProgressBar(currentScore, total):
    stepSize = total/10
    number_dec = str(currentScore/stepSize-int(currentScore/stepSize))[1:]
    if(number_dec == ".0"):
      cls()
      for i in range (int(currentScore/stepSize)):
          print(".", end ="")
      print("")
      for i in range (10-int(currentScore/stepSize)):
          print(" ", end ="")
      print("|", end ="")
    

def color_print(pairings):
    for pairing in pairings:
        to_print = ''
        for student_a, student_b in pairing:
            to_print += '('
            if student_b in student_a.green:
                to_print += f'{Fore.GREEN}{student_a.name}{Style.RESET_ALL}'
            elif student_b in student_a.red:
                to_print += f'{Fore.RED}{student_a.name}{Style.RESET_ALL}'
            else:
                to_print += student_a.name
            to_print += ', '
            if student_a in student_b.green:
                to_print += f'{Fore.GREEN}{student_b.name}{Style.RESET_ALL}'
            elif student_a in student_b.red:
                to_print += f'{Fore.RED}{student_b.name}{Style.RESET_ALL}'
            else:
                to_print += f'{student_b.name}'
            to_print += ') '
        print(to_print[:-1])        

def init_students():
    ### EDIT: Enter names of students in this list.
    students = [chr(ord('B')+i) for i in range(8)]
    
    ### DO NOT EDIT
    students = {Student(name) for name in students}

    ### EDIT: Add red and green edges below.
    add_green(students, 'B', ['E'])
    add_green(students, 'C', ['G'])
    add_red(students, 'C', ['I'])
    add_green(students, 'D', ['H', 'C'])
    add_red(students, 'D', ['I'])
    add_green(students, 'E', ['B'])
    add_green(students, 'F', ['D', 'C'])
    add_red(students, 'F', ['H'])
    add_green(students, 'G', ['H'])
    add_red(students, 'G', ['E'])
    add_green(students, 'H', ['G'])
    add_red(students, 'H', ['D'])
    add_green(students, 'I', ['G', 'C'])
    add_red(students, 'I', ['D'])
    
    ### DO NOT EDIT
    return students

### WORKS WELL ON ITS OWN. EDIT IF YOU KNOW WHAT YOU ARE DOING. 
def main():
    students = init_students()
    pairs = []
    while not pairs:
        reset_students(students)
        pairs = get_pairs(students)
    max_score = get_match_score(pairs)
    best_pairs = {pairs}
    for _ in range(1000):
<<<<<<< HEAD
        showProgressBar(_, 1000)
        pairs = []
        while not pairs:
            reset_students(students)
            pairs = get_pairs(students)
        score = get_match_score(pairs)
        if score > max_score:
            best_pairs = {pairs}
            max_score = score
        elif score == max_score:
            best_pairs.add(pairs)
=======
      if((_%100)==0):
        print(".",end='')
      pairs = []
      while not pairs:
          reset_students(students)
          pairs = get_pairs(students)
      score = get_match_score(pairs)
      if score > max_score:
          best_pairs = {pairs}
          max_score = score
      elif score == max_score:
          best_pairs.add(pairs)
>>>>>>> 2a206a2b

    print(f'\nGot {len(best_pairs)} pairings with score of {max_score}:')
    color_print(best_pairs)

if __name__ == '__main__':
    main()<|MERGE_RESOLUTION|>--- conflicted
+++ resolved
@@ -158,7 +158,6 @@
     max_score = get_match_score(pairs)
     best_pairs = {pairs}
     for _ in range(1000):
-<<<<<<< HEAD
         showProgressBar(_, 1000)
         pairs = []
         while not pairs:
@@ -170,20 +169,6 @@
             max_score = score
         elif score == max_score:
             best_pairs.add(pairs)
-=======
-      if((_%100)==0):
-        print(".",end='')
-      pairs = []
-      while not pairs:
-          reset_students(students)
-          pairs = get_pairs(students)
-      score = get_match_score(pairs)
-      if score > max_score:
-          best_pairs = {pairs}
-          max_score = score
-      elif score == max_score:
-          best_pairs.add(pairs)
->>>>>>> 2a206a2b
 
     print(f'\nGot {len(best_pairs)} pairings with score of {max_score}:')
     color_print(best_pairs)
